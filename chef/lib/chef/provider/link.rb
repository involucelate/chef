--- conflicted
+++ resolved
@@ -53,29 +53,11 @@
       def load_current_resource
         @current_resource = Chef::Resource::Link.new(@new_resource.name)
         @current_resource.target_file(@new_resource.target_file)
-<<<<<<< HEAD
-        @current_resource.link_type(@new_resource.link_type)
-        if @new_resource.link_type == :symbolic
-          if ::File.exists?(@current_resource.target_file) && file_class.symlink?(@current_resource.target_file)
-            @current_resource.to(
-              ::File.expand_path(file_class.readlink(@current_resource.target_file))
-            )
-          else
-            @current_resource.to("")
-          end
-        elsif @new_resource.link_type == :hard
-          if ::File.exists?(@current_resource.target_file) && ::File.exists?(@new_resource.to)
-            if ::File.stat(@current_resource.target_file).ino == ::File.stat(@new_resource.to).ino
-              @current_resource.to(@new_resource.to)
-=======
         if file_class.symlink?(@current_resource.target_file)
           @current_resource.link_type(:symbolic)
           @current_resource.to(
             canonicalize(file_class.readlink(@current_resource.target_file))
           )
-          cstats = ::File.lstat(@current_resource.target_file)
-          @current_resource.owner(cstats.uid)
-          @current_resource.group(cstats.gid)
         else
           @current_resource.link_type(:hard)
           if ::File.exists?(@current_resource.target_file)
@@ -83,7 +65,6 @@
                file_class.stat(@current_resource.target_file).ino ==
                file_class.stat(@new_resource.to).ino
               @current_resource.to(canonicalize(@new_resource.to))
->>>>>>> 536bc2c2
             else
               @current_resource.to("")
             end
@@ -93,120 +74,62 @@
         @current_resource
       end
 
-<<<<<<< HEAD
       def define_resource_requirements
         requirements.assert(:delete) do |a|
-          a.assertion do 
-            if @new_resource.link_type == :symbolic && !file_class.symlink?(@new_resource.target_file)
-              ::File.exists?(@new_resource.target_file)
+          a.assertion do
+            if @current_resource.to
+              @current_resource.link_type == @new_resource.link_type and
+              (@current_resource.link_type == :symbolic  or @current_resource.to != '')
             else
               true
             end
           end
-          a.failure_message(Chef::Exceptions::Link, "Cannot delete #{@new_resource} at #{@new_resource.target_file}! Not a symbolic link")
-          a.whyrun("Would assume the file #{@new_resource.target_file} was created")
+          a.failure_message Chef::Exceptions::Link, "Cannot delete #{@new_resource} at #{@new_resource.target_file}! Not a #{@new_resource.link_type.to_s} link."
+          a.whyrun("Would assume the link at #{@new_resource.target_file} was previously created")
         end
-        requirements.assert(:delete) do |a|
-          a.assertion do 
-            if @new_resource.link_type == :hard 
-              if ::File.exists?(@new_resource.target_file) 
-                 ::File.exists?(@new_resource.to) && file_class.stat(@current_resource.target_file).ino == file_class.stat(@new_resource.to).ino
-              else
-                 true
-              end
-            else 
-              true
-            end
-          end
-          a.failure_message(Chef::Exceptions::Link, "Cannot delete #{@new_resource} at #{@new_resource.target_file}! Not a hard link")
-          a.whyrun("Would assume the file #{@new_resource.to} was created")
-         end
-=======
+      end
+
       def canonicalize(path)
         Chef::Platform.windows? ? path.gsub('/', '\\') : path
->>>>>>> 536bc2c2
       end
 
       def action_create
         if @current_resource.to != canonicalize(@new_resource.to) ||
            @current_resource.link_type != @new_resource.link_type
+          if @current_resource.to # nil if target_file does not exist
+            converge_by("unlink existing file at #{@new_resource.target_file}") do
+              ::File.unlink(@new_resource.target_file)
+            end
+          end
           if @new_resource.link_type == :symbolic
-<<<<<<< HEAD
-            unless (file_class.symlink?(@new_resource.target_file) && file_class.readlink(@new_resource.target_file) == @new_resource.to)
-              if file_class.symlink?(@new_resource.target_file) || ::File.exist?(@new_resource.target_file)
-                converge_by("unlink #{@new_resource.target_file}") do
-                  ::File.unlink(@new_resource.target_file)
-                end
-              end
-              converge_by("create symbolic link from #{@new_resource.to} -> #{@new_resource.target_file} ") do
-                file_class.symlink(@new_resource.to,@new_resource.target_file)
-                Chef::Log.debug("#{@new_resource} created #{@new_resource.link_type} link from #{@new_resource.to} -> #{@new_resource.target_file}")
-                Chef::Log.info("#{@new_resource} created")
-              end
+            converge_by("create symlink at #{@new_resource.target_file} to #{@new_resource.to}") do
+              file_class.symlink(canonicalize(@new_resource.to),@new_resource.target_file)
+              Chef::Log.debug("#{@new_resource} created #{@new_resource.link_type} link from #{@new_resource.to} -> #{@new_resource.target_file}")
+              Chef::Log.info("#{@new_resource} created")
             end
           elsif @new_resource.link_type == :hard
-            converge_by("create #{@new_resource.link_type} link from #{@new_resource.to} -> #{@new_resource.target_file}") do
+            converge_by("create hard link at #{@new_resource.target_file} to #{@new_resource.to}") do
               file_class.link(@new_resource.to, @new_resource.target_file)
               Chef::Log.debug("#{@new_resource} created #{@new_resource.link_type} link from #{@new_resource.to} -> #{@new_resource.target_file}")
               Chef::Log.info("#{@new_resource} created")
             end
-=======
-            if @current_resource.to # nil if target_file does not exist
-              ::File.unlink(@new_resource.target_file)
-            end
-            file_class.symlink(canonicalize(@new_resource.to),@new_resource.target_file)
-            Chef::Log.debug("#{@new_resource} created #{@new_resource.link_type} link from #{@new_resource.to} -> #{@new_resource.target_file}")
-            Chef::Log.info("#{@new_resource} created")
-          elsif @new_resource.link_type == :hard
-            if @current_resource.to # nil if target_file does not exist
-              ::File.unlink(@new_resource.target_file)
-            end
-            file_class.link(@new_resource.to, @new_resource.target_file)
-            Chef::Log.debug("#{@new_resource} created #{@new_resource.link_type} link from #{@new_resource.to} -> #{@new_resource.target_file}")
-            Chef::Log.info("#{@new_resource} created")
->>>>>>> 536bc2c2
           end
         end
         if @new_resource.link_type == :symbolic
-<<<<<<< HEAD
           if access_controls.requires_changes?
             converge_by(access_controls.describe_changes) do 
               access_controls.set_all
             end
           end
-=======
-          enforce_ownership_and_permissions @new_resource.target_file
->>>>>>> 536bc2c2
-        end
+       end
       end
 
       def action_delete
-<<<<<<< HEAD
-        if @new_resource.link_type == :symbolic
-          if file_class.symlink?(@new_resource.target_file)
-            converge_by("delete #{@new_resource} for #{@new_resource.link_type}") do
-              ::File.delete(@new_resource.target_file)
-              Chef::Log.info("#{@new_resource} deleted")
-            end
+        if @current_resource.to # Exists
+          converge_by ("delete link at #{@new_resource.target_file}") do
+            ::File.delete(@new_resource.target_file)
+            Chef::Log.info("#{@new_resource} deleted")
           end
-        elsif @new_resource.link_type == :hard
-          if ::File.exists?(@new_resource.target_file)
-             converge_by("delete #{@new_resource} for #{@new_resource.link_type}") do
-               ::File.delete(@new_resource.target_file)
-               Chef::Log.info("#{@new_resource} deleted")
-             end
-=======
-        if @current_resource.to # Exists
-          if @current_resource.link_type == @new_resource.link_type
-            unless @current_resource.link_type == :hard && @current_resource.to == ''
-              ::File.delete(@new_resource.target_file)
-              Chef::Log.info("#{@new_resource} deleted")
-              @new_resource.updated_by_last_action(true)
-              return
-            end
->>>>>>> 536bc2c2
-          end
-          raise Chef::Exceptions::Link, "Cannot delete #{@new_resource} at #{@new_resource.target_file}! Not a #{@new_resource.link_type.to_s} link."
         end
       end
     end
